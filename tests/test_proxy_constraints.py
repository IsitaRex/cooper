--- conflicted
+++ resolved
@@ -36,13 +36,8 @@
     )
 
     params = torch.nn.Parameter(torch.tensor([0.0, -1.0], device=device))
-<<<<<<< HEAD
     primal_optimizer = cooper.optim.SGD([params], lr=5e-2, momentum=0.0)
-    dual_optimizer = functools.partial(cooper.optim.SGD, lr=1e-2)
-=======
-    primal_optimizer = torch_coop.optim.SGD([params], lr=5e-2, momentum=0.0)
-    dual_optimizer = torch_coop.optim.partial(torch_coop.optim.SGD, lr=1e-2)
->>>>>>> 927ec7a1
+    dual_optimizer = cooper.optim.partial(cooper.optim.SGD, lr=1e-2)
 
     cmp = cooper.ConstrainedMinimizationProblem(is_constrained=True)
     formulation = cooper.LagrangianFormulation(cmp)
